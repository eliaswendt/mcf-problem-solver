--- conflicted
+++ resolved
@@ -51,12 +51,8 @@
         )
     };
 
-<<<<<<< HEAD
     let groups_len = groups.len();
     let mut groups_with_at_least_one_path: Vec<Group> = groups.into_iter().filter(|g| !g.paths.is_empty()).collect();
-=======
-    let groups_with_at_least_one_path: Vec<Group> = groups.into_iter().filter(|g| !g.paths.is_empty()).collect();
->>>>>>> 646f7ee8
     
     let avg_paths_per_group = 
     groups_with_at_least_one_path.iter().map(|g| g.paths.len() as u64).sum::<u64>() /
@@ -71,22 +67,21 @@
         100 * (groups_len - groups_with_at_least_one_path.len()) / groups_len
     );
     
-
-<<<<<<< HEAD
     // ELIAS
     optimization::benchmark_neighbors(&mut model.graph, &groups_with_at_least_one_path, "eval/benchmark_neighbors/", 10);
     
-    // optimization::randomized_hillclimb::randomized_hillclimb(&mut model.graph, &groups_with_at_least_one_path, 100,  100);
-    // let mut groups_cloned = groups_with_at_least_one_path.clone();
-    // let selection_state = optimization::simulated_annealing::simulated_annealing(&mut model.graph, &mut groups_with_at_least_one_path, "eval/simulated_annealing_cost.csv");
-    //optimization::randomized_best::randomized_best(&mut model.graph, &groups_with_at_least_one_path, "eval/randomized_best.csv");
-=======
     // 1. Optimize with simulated annealing
     let selection_state = optimization::simulated_annealing::simulated_annealing(&mut model.graph, &groups_with_at_least_one_path, "eval/simulated_annealing.csv");
     // save results
     selection_state.save_strained_trip_edges_to_csv(&mut model.graph, "eval/simulated_annealing_edges.csv");
     selection_state.save_groups_to_csv(&mut model.graph, "eval/simulated_annealing_groups.csv");
->>>>>>> 646f7ee8
+
+    // 1. Optimize with simulated annealing
+    let selection_state = optimization::simulated_annealing::simulated_annealing(&mut model.graph, &groups_with_at_least_one_path, "eval/simulated_annealing.csv");
+    // save results
+    selection_state.save_strained_trip_edges_to_csv(&mut model.graph, "eval/simulated_annealing_edges.csv");
+    selection_state.save_groups_to_csv(&mut model.graph, "eval/simulated_annealing_groups.csv");
+
 
     // 2. Optimize with simulated annealing on path
     let mut groups_cloned = groups_with_at_least_one_path.clone();
