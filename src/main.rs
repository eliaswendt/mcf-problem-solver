use std::{
    env,
};

use model::{group::Group, Model};

mod csv_reader;
mod model;
mod optimization;

fn main() {
    // EXPLANATION OF CLI ARGUMENT USAGE:
    // if <csv_folderpath> specified, the program will try to read all CSVs from there + create a new model + search paths for all groups + create a snapshot of current model and continue with best path selection
    // if <csv_folderpath> is NOT specified, the proram will try to load a snapshot from a previous run and directly continue with best path selection

    let args: Vec<String> = env::args().collect();
    let csv_folderpath_option = if args.len() != 2 {
        println!("<csv_folderpath> not specified -> trying to load snapshot from last run");
        None
    } else {
        println!("using CSV folderpath \"{}\" to create new graph", args[1]);
        Some(&args[1])
    };

    let snapshot_folder_path = "snapshot/";

    let (mut model, groups) = if let Some(csv_folderpath) = csv_folderpath_option {
        println!(
            "creating new model with_stations_trips_and_footpaths({}) and groups",
            csv_folderpath
        );

        let model = Model::with_stations_trips_and_footpaths(csv_folderpath);
        let groups = model.find_paths_for_groups(&format!("{}/groups.csv", csv_folderpath));

        println!("create snapshot of model and groups for next run");
        model.save_to_file(snapshot_folder_path);
        Group::save_to_file(&groups, snapshot_folder_path);

        if csv_folderpath.contains("sample_data") {
            println!("building a graphviz graph of model");
            // create dot code only for sample data
            Model::save_dot_code_to(&model, &format!("{}/graph.dot", csv_folderpath));
        }

        (model, groups)
    } else {
        (
            Model::load_from_file(snapshot_folder_path),
            Group::load_from_file(snapshot_folder_path),
        )
    };

    let groups_len = groups.len();
    let mut groups_with_at_least_one_path: Vec<Group> = groups.into_iter().filter(|g| !g.paths.is_empty()).collect();
    
    let avg_paths_per_group = 
    groups_with_at_least_one_path.iter().map(|g| g.paths.len() as u64).sum::<u64>() /
    groups_with_at_least_one_path.len() as u64;
    
    // at this state we can start with group's paths selection
    println!(
        "state-space: {} group(s) with an average of {} path(s) each\n{} groups ({}%) without known path", 
        groups_with_at_least_one_path.len(), 
        avg_paths_per_group,
        groups_len - groups_with_at_least_one_path.len(),
        100 * (groups_len - groups_with_at_least_one_path.len()) / groups_len
    );
    
    // ELIAS
    optimization::benchmark_neighbors(&mut model.graph, &groups_with_at_least_one_path, "eval/benchmark_neighbors/", 10);
    
    // 1. Optimize with simulated annealing
    let selection_state = optimization::simulated_annealing::simulated_annealing(&mut model.graph, &groups_with_at_least_one_path, "eval/simulated_annealing.csv");
    // save results
    selection_state.save_strained_trip_edges_to_csv(&mut model.graph, "eval/simulated_annealing_edges.csv");
    selection_state.save_groups_to_csv(&mut model.graph, "eval/simulated_annealing_groups.csv");

    // // 1. Optimize with simulated annealing
    let selection_state = optimization::simulated_annealing::simulated_annealing(&mut model.graph, &groups_with_at_least_one_path, "eval/simulated_annealing");
    // save results
    selection_state.save_strained_trip_edges_to_csv(&mut model.graph, "eval/simulated_annealing_edges.csv");
    selection_state.save_groups_to_csv(&mut model.graph, "eval/simulated_annealing_groups.csv");

<<<<<<< HEAD
    // // 2. Optimize with simulated annealing on path
=======

    // 2. Optimize with simulated annealing on path
>>>>>>> 7b0d5a44
    let mut groups_cloned = groups_with_at_least_one_path.clone();
    let selection_state = optimization::simulated_annealing_on_path::simulated_annealing(&mut model.graph, &mut groups_cloned, selection_state, "eval/simulated_annealing_on_path");
    // save results
    selection_state.save_strained_trip_edges_to_csv(&mut model.graph, "eval/simulated_annealing_on_path_edges.csv");
    selection_state.save_groups_to_csv(&mut model.graph, "eval/simulated_annealing_on_path_groups.csv");


    // 3. Optimize with randomized best
    // let selection_state = optimization::randomized_best::randomized_best(&mut model.graph, &groups_with_at_least_one_path, 10000, "eval/randomized_best");
    // selection_state.save_strained_trip_edges_to_csv(&mut model.graph, "eval/randomized_best_edges.csv");
    // selection_state.save_groups_to_csv(&mut model.graph, "eval/randomized_best_groups.csv");


    // 4. Optimize with randomized_hillclimb
    // let selection_state = optimization::randomized_hillclimb::randomized_hillclimb(&mut model.graph, &groups_with_at_least_one_path, 10,  10000, "eval/randomized_hillclimb");
    // selection_state.save_strained_trip_edges_to_csv(&mut model.graph, "eval/andomized_hillclimb_edges.csv");
    // selection_state.save_groups_to_csv(&mut model.graph, "eval/randomized_hillclimb_groups.csv");

    
    // print first group's path in short 
    // selection_state.groups[0].paths[selection_state.groups_path_index[0]].display(&model.graph);
    
    // two times
    // println!("{}", selection_state.groups[10].paths[selection_state.groups_path_index[10]].to_human_readable_string(&model.graph));

    // create subgraph from path of first group
    // selection_state.groups[0].paths[selection_state.groups_path_index[0]].create_subgraph_from_edges(&model.graph, "graphs/group_0_selected_path.dot");


    println!("done with main() -> terminating")
}<|MERGE_RESOLUTION|>--- conflicted
+++ resolved
@@ -69,25 +69,15 @@
     
     // ELIAS
     optimization::benchmark_neighbors(&mut model.graph, &groups_with_at_least_one_path, "eval/benchmark_neighbors/", 10);
-    
+
     // 1. Optimize with simulated annealing
-    let selection_state = optimization::simulated_annealing::simulated_annealing(&mut model.graph, &groups_with_at_least_one_path, "eval/simulated_annealing.csv");
-    // save results
-    selection_state.save_strained_trip_edges_to_csv(&mut model.graph, "eval/simulated_annealing_edges.csv");
-    selection_state.save_groups_to_csv(&mut model.graph, "eval/simulated_annealing_groups.csv");
-
-    // // 1. Optimize with simulated annealing
     let selection_state = optimization::simulated_annealing::simulated_annealing(&mut model.graph, &groups_with_at_least_one_path, "eval/simulated_annealing");
     // save results
     selection_state.save_strained_trip_edges_to_csv(&mut model.graph, "eval/simulated_annealing_edges.csv");
     selection_state.save_groups_to_csv(&mut model.graph, "eval/simulated_annealing_groups.csv");
 
-<<<<<<< HEAD
-    // // 2. Optimize with simulated annealing on path
-=======
 
     // 2. Optimize with simulated annealing on path
->>>>>>> 7b0d5a44
     let mut groups_cloned = groups_with_at_least_one_path.clone();
     let selection_state = optimization::simulated_annealing_on_path::simulated_annealing(&mut model.graph, &mut groups_cloned, selection_state, "eval/simulated_annealing_on_path");
     // save results
