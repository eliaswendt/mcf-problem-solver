use std::{
    collections::HashSet,
    fmt,
    fs::File,
    io::{BufWriter, Write},
};

use indexmap::IndexSet;
use petgraph::{EdgeDirection::Outgoing, graph::{DiGraph, EdgeIndex, NodeIndex}};
use rand::{prelude::ThreadRng, Rng};

use crate::model::{
    graph_weight::{TimetableEdge, TimetableNode},
    group::Group,
    path::{self, Path},
};

pub mod randomized_best;
pub mod randomized_hillclimb;
pub mod simulated_annealing;
pub(crate) mod simulated_annealing_on_path;

/// formalizing a system state
/// by storing the indices of the currently selected path for each group
#[derive(Debug, Clone)]
pub struct SelectionState<'a> {
    pub groups: &'a Vec<Group>,
    pub cost: i64, // total cost of this path selection
    pub strained_edges_cost: i64,
    pub travel_cost: i64,
    pub travel_delay_cost: i64,
    pub groups_path_index: Vec<usize>, // array of indices (specifies selected path for each group)
}

impl fmt::Display for SelectionState<'_> {
    // This trait  `fmt` with this exact signature.
    fn fmt(&self, f: &mut fmt::Formatter) -> fmt::Result {
        // Write strictly the first element into the supplied output
        // stream: `f`. Returns `fmt::Result` which indicates whether the
        // operation succeeded or failed. Note that `write!` uses syntax which
        // is very similar to `println!`.

        for (group, group_path_index) in self.groups.iter().zip(self.groups_path_index.iter()) {
            write!(
                f,
                "\n[group_id={}]: {} ({}) -> {} ({}), travel_cost={}, travel_delay={}",
                group.id,
                group.start_station_id,
                group.departure_time,
                group.destination_station_id,
                group.arrival_time,
                group.paths[*group_path_index].travel_cost(),
                group.paths[*group_path_index].travel_delay()
            )?
        }

        Ok(())
    }
}

impl<'a> SelectionState<'a> {
    pub fn calculate_cost_of_strained_edges(
        graph: &mut DiGraph<TimetableNode, TimetableEdge>,
        strained_edges: &HashSet<EdgeIndex>,
    ) -> u64 {
        strained_edges
            .iter()
            .map(|e| graph[*e].utilization_cost())
            .sum()
    }

    pub fn calculate_total_travel_cost_paths(
        groups: &Vec<Group>,
        groups_path_index: &Vec<usize>,
    ) -> i64 {
        groups
            .iter()
            .zip(groups_path_index.iter())
            .map(|(group, group_path_index)| group.paths[*group_path_index].travel_cost())
            .sum::<u64>() as i64
    }

    pub fn calculate_total_travel_delay_cost_paths(
        groups: &Vec<Group>,
        groups_path_index: &Vec<usize>,
    ) -> i64 {
        groups
            .iter()
            .zip(groups_path_index.iter())
            .map(|(group, group_path_index)| group.paths[*group_path_index].travel_delay())
            .sum()
    }

    pub fn save_groups_to_csv(
        &self,
        graph: &DiGraph<TimetableNode, TimetableEdge>,
        filepath: &str,
    ) {
        let mut writer = BufWriter::new(
            File::create(filepath).expect(&format!("Could not create file \"{}\"", filepath)),
        );

        writer
            .write("group_id|planned_time|real_time|travel_cost|delay|delay_in_%|waiting_time|in_trip_time|walks|path\n".as_bytes())
            .unwrap();
        for (group_index, group) in self.groups.iter().enumerate() {
            let path_index = self.groups_path_index[group_index];
            let path = &group.paths[path_index];
            let last_node_index = graph.edge_endpoints(*path.edges.last().unwrap()).unwrap().1;

            let planned = group.arrival_time - group.departure_time;
            let real = graph.node_weight(last_node_index).unwrap().time() - group.departure_time;
            let travel_cost = path.travel_cost();
            let delay = real as i64 - planned as i64;
            let delay_p = 100 * delay / planned as i64;
            let waiting_time = path.get_waiting_time(graph);
            let in_trip_time = path.get_in_trip_time(graph);
            let walks = path.get_walks(graph);
            let path_string = path.to_string(graph);

            writer
                .write(
                    format!(
                        "{}|{}|{}|{}|{}|{}|{}|{}|{}|{}\n",
                        group.id,
                        planned,
                        real,
                        travel_cost,
                        delay,
                        delay_p,
                        waiting_time,
                        in_trip_time,
                        walks,
                        path_string
                    )
                    .as_bytes(),
                )
                .unwrap();
        }
    }

    pub fn save_strained_trip_edges_to_csv(
        &self,
        graph: &mut DiGraph<TimetableNode, TimetableEdge>,
        filepath: &str,
    ) {
        let mut writer = BufWriter::new(
            File::create(filepath).expect(&format!("Could not create file \"{}\"", filepath)),
        );

        writer
            .write("edge_index|duration|capacity|utilization\n".as_bytes())
            .unwrap();

        let mut strained_edges: HashSet<EdgeIndex> = HashSet::new();

        // first: strain all selected paths to TimetableGraph
        for (group_index, path_index) in self.groups_path_index.iter().enumerate() {
            let path = &self.groups[group_index].paths[*path_index];
            path.strain_to_graph(graph, &mut strained_edges);
        }

        // find a random overcrowded edge
        for edge_index in &strained_edges {
            let edge = &graph[*edge_index];
            if edge.is_trip() {
                writer
                    .write(
                        format!(
                            "{:?}|{}|{}|{}\n",
                            edge_index,
                            edge.duration(),
                            edge.capacity(),
                            edge.utilization()
                        )
                        .as_bytes(),
                    )
                    .unwrap();
            }
        }

        // third: relieve all selected paths to TimetableGraph
        for (group_index, path_index) in self.groups_path_index.iter().enumerate() {
            self.groups[group_index].paths[*path_index]
                .relieve_from_graph(graph, &mut strained_edges);
        }
    }

    pub fn generate_random_state(
        graph: &mut DiGraph<TimetableNode, TimetableEdge>,
        groups: &'a Vec<Group>,
    ) -> Self {
        let mut rng = rand::thread_rng();

        let mut groups_path_index = Vec::with_capacity(groups.len());

        for group in groups.iter() {
            // iterate over all groups and generate a random index (in range of #paths of current group)
            groups_path_index.push(rng.gen::<usize>() % group.paths.len());
        }

        let mut strained_edges: HashSet<EdgeIndex> = HashSet::new();

        // first: strain all selected paths to TimetableGraph
        for (group_index, path_index) in groups_path_index.iter().enumerate() {
            let path = &groups[group_index].paths[*path_index];
            path.strain_to_graph(graph, &mut strained_edges);
        }

        let strained_edges_cost =
            Self::calculate_cost_of_strained_edges(graph, &strained_edges) as i64;
        let travel_cost = Self::calculate_total_travel_cost_paths(groups, &groups_path_index);
        let travel_delay_cost =
            Self::calculate_total_travel_delay_cost_paths(groups, &groups_path_index);
        let cost = strained_edges_cost + travel_cost + travel_delay_cost;

        // third: relieve all selected paths to TimetableGraph
        for (group_index, path_index) in groups_path_index.iter().enumerate() {
            groups[group_index].paths[*path_index].relieve_from_graph(graph, &mut strained_edges);
        }

        Self {
            groups,
            cost,
            strained_edges_cost,
            travel_cost,
            travel_delay_cost,
            groups_path_index,
        }
    }

    pub fn generate_state_with_best_path_per_group(
        graph: &mut DiGraph<TimetableNode, TimetableEdge>,
        groups: &'a Vec<Group>,
    ) -> Self {
        // each group's path vec is sorted (lowest cost first) -> set all selected indices to zero
        let groups_path_index = vec![0; groups.len()];

        let mut strained_edges: HashSet<EdgeIndex> = HashSet::new();

        // first: strain all selected paths to TimetableGraph
        for (group_index, selected_path_index) in groups_path_index.iter().enumerate() {
            let path = &groups[group_index].paths[*selected_path_index];
            path.strain_to_graph(graph, &mut strained_edges);
        }

        let strained_edges_cost =
            Self::calculate_cost_of_strained_edges(graph, &strained_edges) as i64;

        let travel_cost = Self::calculate_total_travel_cost_paths(groups, &groups_path_index);
        let travel_delay_cost =
            Self::calculate_total_travel_delay_cost_paths(groups, &groups_path_index);
        let cost = strained_edges_cost + travel_cost + travel_delay_cost;

        // third: relieve all selected paths from TimetableGraph
        for (group_index, path_index) in groups_path_index.iter().enumerate() {
            groups[group_index].paths[*path_index].relieve_from_graph(graph, &mut strained_edges);
        }

        Self {
            groups,
            cost,
            strained_edges_cost,
            travel_cost,
            travel_delay_cost,
            groups_path_index,
        }
    }

    /// generates a vec of neighbor states
    /// generate new states, so that each neighbor only differs in selected path of one group
    pub fn all_group_neighbors(
        &self,
        graph: &mut DiGraph<TimetableNode, TimetableEdge>,
    ) -> Vec<Vec<Self>> {
        let mut neighbors = Vec::with_capacity(self.groups.len());

        // stores all edges currently strained to the graph
        let mut strained_edges = HashSet::new();

        // for faster cost calculation now strain all actual selected paths to the graph and only switch paths for the groups we are currently working on
        for (group_index, path_index) in self.groups_path_index.iter().enumerate() {
            let path = &self.groups[group_index].paths[*path_index];
            path.strain_to_graph(graph, &mut strained_edges);
        }

        // iterate over all groups_paths_selection
        for group_index in 0..self.groups_path_index.len() {
            let mut intermediate_neighbors = Vec::with_capacity(self.groups_path_index.len());

            let self_selected_path_index = self.groups_path_index[group_index];

            // relieve the self selected path of current group
            self.groups[group_index].paths[self_selected_path_index]
                .relieve_from_graph(graph, &mut strained_edges);

            // for each group add state with all possible paths for current group
            let n_paths_of_group = self.groups[group_index].paths.len();
            for path_index in 0..n_paths_of_group {
                if path_index == self.groups_path_index[group_index] {
                    // skip self selected path_index
                    continue;
                }

                // strain new path (for current group) to graph
                self.groups[group_index].paths[path_index]
                    .strain_to_graph(graph, &mut strained_edges);
                // calculate cost of all strained edges
                let strained_edges_cost =
                    Self::calculate_cost_of_strained_edges(graph, &strained_edges) as i64;
                // relieve new path from graph
                self.groups[group_index].paths[path_index]
                    .relieve_from_graph(graph, &mut strained_edges);

                let mut groups_paths_selection_clone = self.groups_path_index.clone();
                groups_paths_selection_clone[group_index] = path_index; // set current path_index as selected

                let travel_cost = Self::calculate_total_travel_cost_paths(
                    &self.groups,
                    &groups_paths_selection_clone,
                );
                let travel_delay_cost = Self::calculate_total_travel_delay_cost_paths(
                    &self.groups,
                    &groups_paths_selection_clone,
                );
                let cost = strained_edges_cost + travel_cost + travel_delay_cost;

                let selection_state = Self {
                    groups: self.groups,
                    cost,
                    strained_edges_cost,
                    travel_cost,
                    travel_delay_cost,
                    groups_path_index: groups_paths_selection_clone,
                };

                intermediate_neighbors.push(selection_state);
            }

            // re-add the actually selected path for current group to graph
            self.groups[group_index].paths[self_selected_path_index]
                .strain_to_graph(graph, &mut strained_edges);

            neighbors.push(intermediate_neighbors);
        }

        // at the beginning of the function we strained all actual selected paths to the graph
        // before returning relieve them
        for (group_index, path_index) in self.groups_path_index.iter().enumerate() {
            self.groups[group_index].paths[*path_index]
                .relieve_from_graph(graph, &mut strained_edges);
        }

        neighbors
    }

    /// generates a vec of neighbor states
    /// create two new states per selected_path_index -> one with the one-lower index (if > 0) + one with the one-higher index (if in bounds)
    /// this function also efficiently calculates the cost during creation of path configurations
    pub fn all_direct_group_neighbors(
        &self,
        graph: &mut DiGraph<TimetableNode, TimetableEdge>,
    ) -> Vec<Vec<Self>> {
        let mut neighbors = Vec::with_capacity(self.groups.len());

        // stores all edges currently strained to the graph
        let mut strained_edges = HashSet::new();

        // for faster cost calculation now strain all self selected paths to the graph and only switch paths for the groups we are currently working on
        for (group_index, path_index) in self.groups_path_index.iter().enumerate() {
            self.groups[group_index].paths[*path_index].strain_to_graph(graph, &mut strained_edges);
        }

        // iterate over all groups_paths_selection
        for group_index in 0..self.groups_path_index.len() {
            let mut intermediate_neighbors = Vec::with_capacity(self.groups_path_index.len());

            // fetch selected path index of current group
            let actual_selected_path_index = self.groups_path_index[group_index];

            // relieve the actual selected path of current group
            self.groups[group_index].paths[actual_selected_path_index]
                .relieve_from_graph(graph, &mut strained_edges);

            // create state with index decremented by one
            if actual_selected_path_index != 0 {
                let mut groups_paths_selection_clone = self.groups_path_index.clone();
                groups_paths_selection_clone[group_index] -= 1;

                // strain new path (for current group) to graph
                self.groups[group_index].paths[actual_selected_path_index - 1]
                    .strain_to_graph(graph, &mut strained_edges);
                // calculate cost of all strained edges
                let strained_edges_cost =
                    Self::calculate_cost_of_strained_edges(graph, &strained_edges) as i64;
                // relieve new path from graph
                self.groups[group_index].paths[actual_selected_path_index - 1]
                    .relieve_from_graph(graph, &mut strained_edges);

                let travel_cost = Self::calculate_total_travel_cost_paths(
                    &self.groups,
                    &groups_paths_selection_clone,
                );
                let travel_delay_cost = Self::calculate_total_travel_delay_cost_paths(
                    &self.groups,
                    &groups_paths_selection_clone,
                );
                let cost = strained_edges_cost + travel_cost + travel_delay_cost;

                let selection_state = Self {
                    groups: self.groups,
                    cost,
                    strained_edges_cost,
                    travel_cost,
                    travel_delay_cost,
                    groups_path_index: groups_paths_selection_clone,
                };

                intermediate_neighbors.push(selection_state);
            }

            if actual_selected_path_index != self.groups[group_index].paths.len() - 1 {
                let mut groups_paths_selection_clone = self.groups_path_index.clone();
                groups_paths_selection_clone[group_index] += 1;

                // strain new path (for current group) to graph
                self.groups[group_index].paths[actual_selected_path_index + 1]
                    .strain_to_graph(graph, &mut strained_edges);
                // calculate cost of all strained edges
                let strained_edges_cost =
                    Self::calculate_cost_of_strained_edges(graph, &strained_edges) as i64;
                // relieve new path from graph
                self.groups[group_index].paths[actual_selected_path_index + 1]
                    .relieve_from_graph(graph, &mut strained_edges);

                let travel_cost = Self::calculate_total_travel_cost_paths(
                    &self.groups,
                    &groups_paths_selection_clone,
                );
                let travel_delay_cost = Self::calculate_total_travel_delay_cost_paths(
                    &self.groups,
                    &groups_paths_selection_clone,
                );
                let cost = strained_edges_cost + travel_cost + travel_delay_cost;

                let selection_state = Self {
                    groups: self.groups,
                    cost,
                    strained_edges_cost,
                    travel_cost,
                    travel_delay_cost,
                    groups_path_index: groups_paths_selection_clone,
                };

                intermediate_neighbors.push(selection_state);
            }

            // re-add the actually selected path for current group to graph
            self.groups[group_index].paths[actual_selected_path_index]
                .strain_to_graph(graph, &mut strained_edges);

            neighbors.push(intermediate_neighbors);
        }

        // at the beginning of the function we strained all actual selected paths to the graph
        // before returning relieve them
        for (group_index, path_index) in self.groups_path_index.iter().enumerate() {
            self.groups[group_index].paths[*path_index]
                .relieve_from_graph(graph, &mut strained_edges);
        }

        neighbors
    }

    /// generate a single group neighbor
    /// if not specified, select a random path for a random group
    pub fn random_group_neighbor(
        &self,
        graph: &mut DiGraph<TimetableNode, TimetableEdge>,
        rng: &mut ThreadRng,

        group_index_option: Option<usize>,
        path_index_option: Option<usize>,
    ) -> Self {
        let group_index = match group_index_option {
            Some(group_index) => group_index,
            None => rng.gen::<usize>() % self.groups.len(),
        };

        let path_index = match path_index_option {
            Some(path_index) => path_index,
            None => rng.gen::<usize>() % self.groups[group_index].paths.len(),
        };

        let mut groups_paths_selection = self.groups_path_index.clone();
        groups_paths_selection[group_index] = path_index;

        let mut strained_edges: HashSet<EdgeIndex> = HashSet::new();

        // first: strain all selected paths to TimetableGraph
        for (group_index, path_index) in groups_paths_selection.iter().enumerate() {
            let path = &self.groups[group_index].paths[*path_index];
            path.strain_to_graph(graph, &mut strained_edges);
        }

        let strained_edges_cost =
            Self::calculate_cost_of_strained_edges(graph, &strained_edges) as i64;
        let travel_cost =
            Self::calculate_total_travel_cost_paths(self.groups, &groups_paths_selection);
        let travel_delay_cost =
            Self::calculate_total_travel_delay_cost_paths(self.groups, &groups_paths_selection);
        let cost = strained_edges_cost + travel_cost + travel_delay_cost;

        // third: relieve all selected paths to TimetableGraph
        for (group_index, path_index) in groups_paths_selection.iter().enumerate() {
            self.groups[group_index].paths[*path_index]
                .relieve_from_graph(graph, &mut strained_edges);
        }

        Self {
            groups: self.groups,
            cost,
            strained_edges_cost,
            travel_cost,
            travel_delay_cost,
            groups_path_index: groups_paths_selection,
        }
    }

    pub fn group_neighbor_from_group_and_path(
        &self,
        graph: &mut DiGraph<TimetableNode, TimetableEdge>,
        groups: &mut Vec<Group>,
        group_index: usize,
        path_index: usize,
    ) -> Self {
        let mut groups_paths_selection = self.groups_path_index.clone();
        groups_paths_selection[group_index] = path_index;

        let mut strained_edges: HashSet<EdgeIndex> = HashSet::new();

        // first: strain all selected paths to TimetableGraph
        for (group_index, path_index) in groups_paths_selection.iter().enumerate() {
            let path = &groups[group_index].paths[*path_index];
            path.strain_to_graph(graph, &mut strained_edges);
        }

        let strained_edges_cost =
            Self::calculate_cost_of_strained_edges(graph, &strained_edges) as i64;
        let travel_cost = Self::calculate_total_travel_cost_paths(groups, &groups_paths_selection);
        let travel_delay_cost =
            Self::calculate_total_travel_delay_cost_paths(groups, &groups_paths_selection);
        let cost = strained_edges_cost + travel_cost + travel_delay_cost;

        // third: relieve all selected paths to TimetableGraph
        for (group_index, path_index) in groups_paths_selection.iter().enumerate() {
            &groups[group_index].paths[*path_index].relieve_from_graph(graph, &mut strained_edges);
        }

        Self {
            groups: self.groups,
            cost,
            strained_edges_cost,
            travel_cost,
            travel_delay_cost,
            groups_path_index: groups_paths_selection,
        }
    }

    pub fn get_random_overcrowded_edge_with_groups(
        &self,
        graph: &mut DiGraph<TimetableNode, TimetableEdge>,
        groups: &mut Vec<Group>,
        rng: &mut ThreadRng,
    ) -> (EdgeIndex, Vec<usize>) {
        let groups_paths_selection = self.groups_path_index.clone();

        let mut strained_edges: HashSet<EdgeIndex> = HashSet::new();

        // first: strain all selected paths to TimetableGraph
        for (group_index, path_index) in groups_paths_selection.iter().enumerate() {
            let path = &groups[group_index].paths[*path_index];
            path.strain_to_graph(graph, &mut strained_edges);
        }

        let mut edges = Vec::new();

        // find a random overcrowded edge
        for edge_index in strained_edges.clone() {
            if graph[edge_index].utilization_cost() > 0 {
                edges.push(edge_index);
            }
        }

        print!("num_edges={}, ", edges.len());

        let random_edge_index = rng.gen::<usize>() % edges.len();
        let random_edge = edges[random_edge_index];

        let mut group_indices = Vec::new();

        for (group_index, path_index) in groups_paths_selection.iter().enumerate() {
            let path = &groups[group_index].paths[*path_index];
            if path.edges.contains(&random_edge) {
                group_indices.push(group_index);
            }
        }

        // third: relieve all selected paths to TimetableGraph
        for (group_index, path_index) in groups_paths_selection.iter().enumerate() {
            groups[group_index].paths[*path_index].relieve_from_graph(graph, &mut strained_edges);
        }

        (random_edge, group_indices)
    }

    pub fn find_detour_for_random_group(
        &self,
        graph: &mut DiGraph<TimetableNode, TimetableEdge>,
        groups: &mut Vec<Group>,
        group_indices: Vec<usize>,
        edge: EdgeIndex,
        rng: &mut ThreadRng,
    ) -> (usize, Option<Path>) {

        // select random group for detour
        let random_group_index = rng.gen::<usize>() % group_indices.len();
        let random_group = group_indices[random_group_index];

        // get path of the selected random group
        let path_index = self.groups_path_index[random_group];
        let path = &groups[random_group].paths[path_index].clone();

        // find all edges before chosen overcrowded edge in path
        let mut edges_before_edge = IndexSet::new();

        for edge_index in &path.edges {
            if *edge_index == edge {
                break;
            }
            edges_before_edge.insert(*edge_index);
        }

        // start with edge before selected overcrowded edge
        edges_before_edge.reverse();

        let end = graph.edge_endpoints(*path.edges.last().unwrap()).unwrap().1;

        for edge_index in edges_before_edge.clone() {

            // get start node
            let (start, _) = graph.edge_endpoints(edge_index).unwrap();

            if graph.neighbors_directed(start, Outgoing).count() > 1 {

                // let edge_sets = path::Path::all_paths_iddfs(
                //     graph,
                //     start,
                //     groups[random_group].destination_station_id,
                //     100,
        
                //     2 * groups[random_group].arrival_time - graph[start].time() + 60,
                //     &vec![
                //         50
                //     ],
                // );

                // transform each edge_set into a full Path object
                let mut possible_paths: Vec<Path>;
                // possible_paths = edge_sets
                // .into_iter()
                // .filter(|edge_set| edge_set.len() != 0) // filter out empty edge_sets (paths that don't have a single edge)
                // .map(|edge_set| Path::new(graph, edge_set, groups[random_group].passengers, groups[random_group].arrival_time))
                // .collect();

                // if possible_paths.len() == 0 {
                // get possible paths from current start node to end node
                possible_paths = path::Path::dfs_visitor_search(
                    graph,
                    start,
                    groups[random_group].destination_station_id,
                    groups[random_group].passengers as u64,
                    graph[end].time(),
                    0,
                );
                // }
                //println!("{}", possible_paths.len());

                // if we have more paths as before
                if possible_paths.len() > 3 {
                    let path_index;
                    // match rng {
                    //     Some(rng) => path_index = rng.gen::<usize>() % possible_paths.len(),
                    //     None => {
                    //         possible_paths.sort_unstable_by_key(|p| p.cost());
                    //         path_index = 0;
                    //     }
                    // }
                    possible_paths.sort_unstable_by_key(|p| p.cost());
                    path_index = 0;

                    let mut new_path = Vec::new();

                    // build new path completely
                    edges_before_edge.reverse();
                    for next_edge_index in edges_before_edge.iter() {
                        if *next_edge_index == edge_index {
                            break;
                        }
                        new_path.push(*next_edge_index);
                    }
                    for next_edge_index in possible_paths[path_index].edges.iter() {
                        new_path.push(*next_edge_index);
                    }

                    return (
                        random_group,
                        Some(Path::new(
                            graph,
                            new_path,
                            groups[random_group].passengers as u64,
                            groups[random_group].arrival_time,
                        )),
                    );
                }
            }
        }

        (random_group, None)
    }
}

// #[derive(Debug, Clone)]
// pub struct SelectionState<'a> {
//     pub groups: &'a Vec<Group>,
//     pub cost: i64, // total cost of this path selection
//     pub strained_edges_cost: i64,
//     pub travel_cost: i64,
//     pub travel_delay_cost: i64,
//     pub groups_path_index: Vec<usize>, // array of indices (specifies selected path for each group)
// }

/// generates and saves the neighborhood of states for analysis purposes
pub fn analyze_neighborhood(graph: &mut DiGraph<TimetableNode, TimetableEdge>, groups: &Vec<Group>, folderpath: &str, n_iterations: usize) {

    // use all_group_neighbors
    for iteration in 0..n_iterations {
        let csv_filepath = format!("{}all_group_neighbors_iteration_{}.csv", folderpath, iteration);

        let mut writer = BufWriter::new(
            File::create(&csv_filepath).expect(&format!("Could not create file {}", csv_filepath))
        );
    
        writer.write("group_index,path_index,combined_cost,strained_edges_cost,travel_cost,travel_delay,sum_path_len\n".as_bytes()).unwrap();

        // write initial state
        let initial = SelectionState::generate_random_state(graph, groups);
        writer.write(format!(
            "{},{},{},{},{},{},{}\n",
            0,
            0,
            initial.cost,
            initial.strained_edges_cost,
            initial.travel_cost,
            initial.travel_delay_cost,
            initial.groups.iter().zip(initial.groups_path_index.iter()).map(|(group, path_index)| group.paths[*path_index].edges.len()).sum::<usize>()
        ).as_bytes()).unwrap();

        for (group_index, group_neighbors) in initial.all_group_neighbors(graph).iter().enumerate() {
            for (path_index, group_neighbor) in group_neighbors.iter().enumerate() {
                writer.write(format!(
                    "{},{},{},{},{},{},{}\n",
                    group_index,
                    path_index,
                    group_neighbor.cost,
                    group_neighbor.strained_edges_cost,
                    group_neighbor.travel_cost,
                    group_neighbor.travel_delay_cost,
                    group_neighbor.groups.iter().zip(group_neighbor.groups_path_index.iter()).map(|(group, path_index)| group.paths[*path_index].edges.len()).sum::<usize>()
                ).as_bytes()).unwrap();
            }
        }

        // todo: write current state
    }
<<<<<<< HEAD

    // use all_direct_group_members
    for iteration in 0..n_iterations {
        println!("writing neighborhood {}", iteration);

        let csv_filepath = format!("{}all_direct_group_neighbors_iteration_{}.csv", folderpath, iteration);

        let mut writer = BufWriter::new(
            File::create(&csv_filepath).expect(&format!("Could not create file {}", csv_filepath))
        );
    
        writer.write("group_index,path_index,combined_cost,strained_edges_cost,travel_cost,travel_delay,sum_path_len\n".as_bytes()).unwrap();

        // write initial state
        let initial = SelectionState::generate_random_state(graph, groups);
        writer.write(format!(
            "{},{},{},{},{},{},{}\n",
            0,
            0,
            initial.cost,
            initial.strained_edges_cost,
            initial.travel_cost,
            initial.travel_delay_cost,
            initial.groups.iter().zip(initial.groups_path_index.iter()).map(|(group, path_index)| group.paths[*path_index].edges.len()).sum::<usize>()
        ).as_bytes()).unwrap();

        for (group_index, group_neighbors) in initial.all_direct_group_neighbors(graph).iter().enumerate() {
            for (path_index, group_neighbor) in group_neighbors.iter().enumerate() {
                writer.write(format!(
                    "{},{},{},{},{},{},{}\n",
                    group_index,
                    path_index,
                    group_neighbor.cost,
                    group_neighbor.strained_edges_cost,
                    group_neighbor.travel_cost,
                    group_neighbor.travel_delay_cost,
                    group_neighbor.groups.iter().zip(group_neighbor.groups_path_index.iter()).map(|(group, path_index)| group.paths[*path_index].edges.len()).sum::<usize>()
                ).as_bytes()).unwrap();
            }
        }

        // todo: write current state
=======
}


#[cfg(test)]
mod tests {
    use std::collections::HashSet;

    use petgraph::{EdgeDirection::Outgoing, graph::{DiGraph, EdgeIndex, NodeIndex}};

    use crate::model::{Model, graph_weight::{TimetableEdge, TimetableNode}, group::Group};

    use super::{SelectionState, randomized_best, randomized_hillclimb, simulated_annealing, simulated_annealing_on_path};

    #[test]
    fn validate_groups_paths_integrity() {
        let snapshot_folder_path = "snapshot/";
        let mut model = Model::load_from_file(snapshot_folder_path);
        let groups = Group::load_from_file(snapshot_folder_path);

        let mut groups_with_at_least_one_path: Vec<Group> = groups.clone().into_iter().filter(|g| !g.paths.is_empty()).collect();

        let selection_state = simulated_annealing::simulated_annealing(&mut model.graph, &groups_with_at_least_one_path, "eval/simulated_annealing_test");
        validate_groups_paths_integrity_state(&mut model, &selection_state);

        let mut groups_cloned = groups_with_at_least_one_path.clone();
        let selection_state = simulated_annealing_on_path::simulated_annealing(&mut model.graph, &mut groups_cloned, selection_state, "eval/simulated_annealing_on_path_test");
        validate_groups_paths_integrity_state(&mut model, &selection_state);

        let mut groups_with_at_least_one_path: Vec<Group> = groups.clone().into_iter().filter(|g| !g.paths.is_empty()).collect();

        let selection_state = randomized_best::randomized_best(&mut model.graph, &groups_with_at_least_one_path, 1000, "eval/randomized_best_test");
        validate_groups_paths_integrity_state(&mut model, &selection_state);

        let mut groups_with_at_least_one_path: Vec<Group> = groups.clone().into_iter().filter(|g| !g.paths.is_empty()).collect();
        let selection_state = randomized_hillclimb::randomized_hillclimb(&mut model.graph, &groups_with_at_least_one_path, 2,  1000, "eval/randomized_hillclimb_test");
        validate_groups_paths_integrity_state(&mut model, &selection_state);
    }

    fn validate_groups_paths_integrity_state(model: &Model, selection_state: &SelectionState) {
        // test all groups
        for group in selection_state.groups {

            // get all paths of group
            let paths = &group.paths;

            // get start and destination station id
            let start_station_id = group.start_station_id;
            let destination_station_id = group.destination_station_id;

            // find start node id
            let start: NodeIndex = match group.in_trip {
                Some(in_trip) => {
                    // in_trip is set -> start at arrival of current trip
    
                    // println!("start={}, in_trip={}, departure={}", self.start, in_trip, self.departure);
    
                    // FIRST: get all arrival nodes of the start station
                    let start_station_arrivals =
                        model.stations_arrivals.get(&group.start_station_id).unwrap();
    
                    // SECOND: search all arrivals for trip_id == in_trip AND time == start at start station
                    let mut selected_station_arrival = None;
                    for start_station_arrival in start_station_arrivals.iter() {
                        let arrival = &model.graph[*start_station_arrival];
    
                        if arrival.trip_id().unwrap() == in_trip
                            && arrival.time() == group.departure_time
                        {
                            selected_station_arrival = Some(*start_station_arrival);
                            // println!("Found arrival={:?}", arrival);
                            break;
                        }
                    }
    
                    selected_station_arrival.expect(&format!(
                        "Could not find arrival for in_trip={} and departure={}",
                        in_trip, group.departure_time
                    ))
                }
                None => {
                    // in_trip is not set -> start at station transfer
    
                    let mut selected_station_transfer = None;
    
                    match model.stations_transfers.get(&group.start_station_id) {
                        Some(station_transfers) => {
                            // iterate until we find a departure time >= the time we want to start
                            for station_transfer in station_transfers.iter() {
                                if group.departure_time <= model.graph[*station_transfer].time()
                                {
                                    selected_station_transfer = Some(*station_transfer);
                                    break;
                                }
                            }
                        }
                        None => {}
                    }
    
                    selected_station_transfer.expect("Could not find departure at from_station")
                }
            };
    
            // find destination station name
            let destination_station_name = model.graph
                [model.stations_arrivals.get(&group.destination_station_id).unwrap()[0]]
                .station_name();

            let start_timetable_node = &model.graph[start];
            // test if start node's station id equals groups' start_station_id
            assert!(start_timetable_node.station_id() == start_station_id, "Start node has not correct station id!");
            // test if start node is transfer or arrival
            assert!(start_timetable_node.is_arrival() || start_timetable_node.is_transfer(), "Start station is neither arrival nor transfer node!");
            // test if time of start node is >= groups departure time
            assert!(start_timetable_node.time() >= group.departure_time, "Start node's time is smaller than group's departure time!");

            for path in paths {

                let edges = &path.edges;

                // test if first edge is correct node
                assert!(model.graph.edge_endpoints(edges[0]).unwrap().0 == start, "First node in path does not equal start node!");

                let mut current_node_index = start;

                'outer: for edge in edges {
                    let mut walker = model.graph.neighbors_directed(current_node_index, Outgoing).detach();
                    while let Some((edge_index, node_index)) = walker.next(&model.graph) {
                        if *edge == edge_index {
                            current_node_index = node_index;
                            continue 'outer;
                        }
                    }
                    assert!(false, "Path is not correctly connected!")
                }
                assert!(current_node_index == model.graph.edge_endpoints(*edges.last().unwrap()).unwrap().1, "Last edge node in path is not current edge!");
                assert!(model.graph[current_node_index].station_id() == destination_station_id, "Last station id is not correct!");
                assert!(model.graph[current_node_index].station_name() == destination_station_name, "Last station name is not correct!");
                assert!(model.graph[current_node_index].is_arrival() || model.graph[current_node_index].is_transfer(), "Last node is not arrival!")
            }
        }
    }

    #[test]
    fn validate_cost_metrics() {
        let snapshot_folder_path = "snapshot/";
        let mut model = Model::load_from_file(snapshot_folder_path);
        let groups = Group::load_from_file(snapshot_folder_path);

        let mut groups_with_at_least_one_path: Vec<Group> = groups.clone().into_iter().filter(|g| !g.paths.is_empty()).collect();

        let selection_state = simulated_annealing::simulated_annealing(&mut model.graph, &groups_with_at_least_one_path, "eval/simulated_annealing_test");
        validate_cost_metrics_state(&mut model.graph, &selection_state);

        let mut groups_cloned = groups_with_at_least_one_path.clone();
        let selection_state = simulated_annealing_on_path::simulated_annealing(&mut model.graph, &mut groups_cloned, selection_state, "eval/simulated_annealing_on_path_test");
        validate_cost_metrics_state(&mut model.graph, &selection_state);

        let mut groups_with_at_least_one_path: Vec<Group> = groups.clone().into_iter().filter(|g| !g.paths.is_empty()).collect();

        let selection_state = randomized_best::randomized_best(&mut model.graph, &groups_with_at_least_one_path, 1000, "eval/randomized_best_test");
        validate_cost_metrics_state(&mut model.graph, &selection_state);

        let mut groups_with_at_least_one_path: Vec<Group> = groups.clone().into_iter().filter(|g| !g.paths.is_empty()).collect();
        let selection_state = randomized_hillclimb::randomized_hillclimb(&mut model.graph, &groups_with_at_least_one_path, 2,  1000, "eval/randomized_hillclimb_test");
        validate_cost_metrics_state(&mut model.graph, &selection_state);
    }

    fn validate_cost_metrics_state(graph: &mut DiGraph<TimetableNode, TimetableEdge>, selection_state: &SelectionState) {
        let mut strained_edges: HashSet<EdgeIndex> = HashSet::new();

        // first: strain all selected paths to TimetableGraph
        for (group_index, selected_path_index) in selection_state.groups_path_index.iter().enumerate() {
            let path = &selection_state.groups[group_index].paths[*selected_path_index];
            path.strain_to_graph(graph, &mut strained_edges);
        }

        let strained_edges_cost =
            SelectionState::calculate_cost_of_strained_edges(graph, &strained_edges) as i64;

        let travel_cost = SelectionState::calculate_total_travel_cost_paths(selection_state.groups, &selection_state.groups_path_index);
        let travel_delay_cost =
            SelectionState::calculate_total_travel_delay_cost_paths(selection_state.groups, &selection_state.groups_path_index);
        let cost = strained_edges_cost + travel_cost + travel_delay_cost;

        // third: relieve all selected paths from TimetableGraph
        for (group_index, path_index) in selection_state.groups_path_index.iter().enumerate() {
            selection_state.groups[group_index].paths[*path_index].relieve_from_graph(graph, &mut strained_edges);
        }

        assert!(strained_edges_cost == selection_state.strained_edges_cost, "Edge cost are not equal!");
        assert!(travel_cost == selection_state.travel_cost, "Travel cost are not equal!");
        assert!(travel_delay_cost == selection_state.travel_delay_cost, "Delay cost are not equal!");
        assert!(cost == selection_state.cost, "Total cost are not equal!");
>>>>>>> 6af4a1ba
    }
}<|MERGE_RESOLUTION|>--- conflicted
+++ resolved
@@ -783,7 +783,6 @@
 
         // todo: write current state
     }
-<<<<<<< HEAD
 
     // use all_direct_group_members
     for iteration in 0..n_iterations {
@@ -826,7 +825,7 @@
         }
 
         // todo: write current state
-=======
+    }
 }
 
 
@@ -1020,6 +1019,5 @@
         assert!(travel_cost == selection_state.travel_cost, "Travel cost are not equal!");
         assert!(travel_delay_cost == selection_state.travel_delay_cost, "Delay cost are not equal!");
         assert!(cost == selection_state.cost, "Total cost are not equal!");
->>>>>>> 6af4a1ba
     }
 }