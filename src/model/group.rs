use serde::{Deserialize, Serialize};
use std::{cmp::max, collections::HashMap, fs::File, io::{BufReader, BufWriter}, time::Instant};

use colored::Colorize;

use super::{Model, path::{self, Path}, trip::Trip};

/// travel group
#[derive(Debug, Clone, Serialize, Deserialize)]
pub struct Group {
    pub id: u64,

    pub start: String,       // Start-Halt für die Alternativensuche (Station ID)
    pub destination: String, // Ziel der Gruppe (Station ID)

    pub departure: u64, // Frühstmögliche Abfahrtszeit am Start-Halt (Integer)
    pub arrival: u64,   // Ursprünglich geplante Ankunftszeit am Ziel (Integer)

    pub passengers: usize, // Größe der Gruppe (Integer)

    // Hier gibt es zwei Möglichkeiten (siehe auch unten):
    // Wenn der Wert leer ist, befindet sich die Gruppe am Start-Halt.
    // Wenn der Wert nicht leer ist, gibt er die Trip ID (Integer) der Fahrt an, in der sich die Gruppe befindet.
    pub in_trip: Option<usize>,

    pub paths: Vec<Path>, // possible paths for this group
}

impl Group {

    pub fn from_maps_to_vec(group_maps: &Vec<HashMap<String, String>>, trips: &HashMap<String, Trip>) -> Vec<Self> {
        println!("parsing {} group(s)", group_maps.len());

        let mut groups = Vec::with_capacity(group_maps.len());


        // TODO: Bei den Reisendengruppen gibt es noch eine Änderung: Eine zusätzliche Spalte "in_trip" gibt jetzt an, in welchem Trip sich die Gruppe aktuell befindet. Die Spalte kann entweder leer sein (dann befindet sich die Gruppe aktuell in keinem Trip, sondern an der angegebenen Station) oder eine Trip ID angeben (dann befindet sich die Gruppe aktuell in diesem Trip und kann frühestens an der angegebenen Station aussteigen).
        // Das beeinflusst den Quellknoten der Gruppe beim MCFP: Befindet sich die Gruppe in einem Trip sollte der Quellknoten der entsprechende Ankunftsknoten (oder ein zusätzlich eingefügter Hilfsknoten, der mit diesem verbunden ist) sein. Befindet sich die Gruppe an einer Station, sollte der Quellknoten ein Warteknoten an der Station (oder ein zusätzlich eingefügter Hilfsknoten, der mit diesem verbunden ist) sein.


        for group_map in group_maps.iter() {
            let id = group_map.get("id").unwrap().parse().unwrap();

            let in_trip_value = group_map.get("in_trip").unwrap();
            let in_trip = if in_trip_value.is_empty() {
                None
            } else {
                Some(in_trip_value.parse().unwrap())
            };

            groups.push(Self {
                id,
                start: group_map.get("start").unwrap().clone(),
                destination: group_map.get("destination").unwrap().clone(),
                departure: group_map.get("departure").unwrap().parse().unwrap(),
                arrival: group_map.get("arrival").unwrap().parse().unwrap(),
                passengers: group_map.get("passengers").unwrap().parse().unwrap(),
                in_trip,
                paths: Vec::new(),
            });
        }

        groups
    }


    pub fn save_to_file(groups: &Vec<Group>, filepath: &str) {
        print!("saving groups to {} ... ", filepath);
        let start = Instant::now();

        let writer = BufWriter::new(
            File::create(&format!("{}groups.bincode", filepath))
                .expect(&format!("Could not open file {}groups.json", filepath)),
        );
        bincode::serialize_into(writer, groups).expect("Could not save groups to file");
        // serde_json::to_writer(writer, groups).expect("Could not save groups to file");

        println!("done ({}ms)", start.elapsed().as_millis());
    }


    pub fn load_from_file(filepath: &str) -> Vec<Self> {
        print!("loading groups from {} ... ", filepath);
        let start = Instant::now();

        let reader = BufReader::new(
            File::open(&format!("{}groups.bincode", filepath))
                .expect(&format!("Could not open file {}model.json", filepath)),
        );
        let groups: Vec<Group> = bincode::deserialize_from(reader).expect("Could not load groups from file!");
        // let groups: Vec<Group> = serde_json::from_reader(reader).expect("Could not load groups from file!");

        println!("done ({}ms)", start.elapsed().as_millis());

        groups
    }

    /// returns the number of found paths
    pub fn search_paths(
        &mut self, 
        model: &Model,
        budgets: &[u64],
    ) {
        let start = model
            .find_start_node_index(&self.start, self.departure)
            .expect("Could not find departure at from_station");
        let destination = model
            .find_end_node_index(&self.destination)
            .expect("Could not find destination station");

        if self.departure > self.arrival {
            self.paths = Vec::new();
<<<<<<< HEAD
=======
            println!(
                "{} -> {} with {} passenger(s) ... data invalid!",
                self.start, self.destination, self.passengers);
            return false
>>>>>>> 8b9db500
        }

        // max duration should depend on the original travel time
        let travel_time = self.arrival - self.departure;
        
        //let max_duration = (travel_time as f64 * duration_factor) as u64; // todo: factor to modify later if not a path could be found for all groups
        let max_duration = Group::calculate_max_travel_duration(travel_time);

<<<<<<< HEAD
        let start_instant = Instant::now();
=======
        let budget_steps = &vec![];

        let start = Instant::now();
>>>>>>> 8b9db500
        print!(
            "{} -> {} with {} passenger(s) in {} min(s) ... ",
            model.graph[start].station_name(), 
            model.graph[destination].station_name(), 
            self.passengers,
            max_duration
        );

        // self.paths = path::Path::all_paths_iddfs(
        //     &model.graph,
        //     start,
        //     destination,
        //     self.passengers as u64,
        //     max_duration,
        //     budgets,
        // );

        if self.paths.len() == 0 {
            self.paths = path::Path::dfs_visiter_search(
                &model.graph,
                start,
                destination,
                self.passengers as u64,
            )
        }

        print!("done in {}ms, ", start_instant.elapsed().as_millis());

        // sort lowest travel_cost first
        self.paths.sort_unstable();

        if self.paths.len() == 0 {
            println!("{}", format!("no path found").red());
        } else {
            println!(
                "{}",
                format!(
                    "{} path(s), best={{travel_cost={}, duration={}, len={}}}",
                    self.paths.len(),
                    self.paths[0].travel_cost(),
                    self.paths[0].duration(),
                    self.paths[0].edges.len()
                )
                .green()
            );
        }
    }

    fn calculate_max_travel_duration(travel_time: u64) -> u64 {
        2 * travel_time + 50
    }
}<|MERGE_RESOLUTION|>--- conflicted
+++ resolved
@@ -110,13 +110,9 @@
 
         if self.departure > self.arrival {
             self.paths = Vec::new();
-<<<<<<< HEAD
-=======
             println!(
                 "{} -> {} with {} passenger(s) ... data invalid!",
                 self.start, self.destination, self.passengers);
-            return false
->>>>>>> 8b9db500
         }
 
         // max duration should depend on the original travel time
@@ -125,13 +121,7 @@
         //let max_duration = (travel_time as f64 * duration_factor) as u64; // todo: factor to modify later if not a path could be found for all groups
         let max_duration = Group::calculate_max_travel_duration(travel_time);
 
-<<<<<<< HEAD
         let start_instant = Instant::now();
-=======
-        let budget_steps = &vec![];
-
-        let start = Instant::now();
->>>>>>> 8b9db500
         print!(
             "{} -> {} with {} passenger(s) in {} min(s) ... ",
             model.graph[start].station_name(), 
