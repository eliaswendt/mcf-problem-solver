--- conflicted
+++ resolved
@@ -64,11 +64,7 @@
         }
 
         // get time of arrival node
-<<<<<<< HEAD
         let last_node = graph.edge_endpoints(edges[edges.len() - 1]).unwrap().1; // todo .1 or .0 depends on final implementation
-=======
-        let last_node = graph.edge_endpoints(edges[edges.len()-1]).unwrap().1; // todo .1 or .0 depends on final implementation
->>>>>>> 611a133f
         let real_arrival_time = graph[last_node].time();
 
         // calculate delay between planned and real_arrival
@@ -153,15 +149,11 @@
         let (node_a_index, _) = graph.edge_endpoints(self.edges[0]).unwrap();
         let node_a = &graph[node_a_index];
         if node_a.is_arrival() || node_a.is_departure() {
-<<<<<<< HEAD
             travel.push((
                 node_a.station_name(),
                 node_a.time(),
                 node_a.kind_as_str().to_string(),
             ));
-=======
-            travel.push((node_a.station_name(), node_a.time(), node_a.kind_as_str().to_string()));
->>>>>>> 611a133f
         }
 
         // summed trip duration for consecutive trip edges
@@ -184,43 +176,27 @@
                 // if edge is not ride or wait in train and duration != 0 -> last edge before was trip edge -> save trip and node_a in travel
                 if trip_duration != 0 {
                     travel.push((current_trip.to_string(), trip_duration, "Trip".to_string()));
-<<<<<<< HEAD
                     travel.push((
                         node_a.station_name(),
                         node_a.time(),
                         node_a.kind_as_str().to_string(),
                     ));
-=======
-                    travel.push((node_a.station_name(), node_a.time(), node_a.kind_as_str().to_string()));
->>>>>>> 611a133f
                     trip_duration = 0;
                     current_trip = 0;
                 }
 
                 // if edge is walk
                 if edge.is_walk() {
-<<<<<<< HEAD
                     travel.push((
                         "".to_string(),
                         node_b.time() - node_a.time(),
                         edge.kind_as_str().to_string(),
                     ));
-=======
-                    travel.push(("".to_string(), node_b.time() - node_a.time(), edge.kind_as_str().to_string()));
->>>>>>> 611a133f
                 }
 
                 // if node_b is arrival (after walk) or node_b is departure
                 if node_b.is_arrival() || node_b.is_departure() {
-<<<<<<< HEAD
-                    travel.push((
-                        node_b.station_name(),
-                        node_b.time(),
-                        node_b.kind_as_str().to_string(),
-                    ));
-=======
                     travel.push((node_b.station_name(), node_b.time(), node_b.kind_as_str().to_string()));
->>>>>>> 611a133f
                 }
             }
         }
@@ -559,29 +535,16 @@
         let mut predecessor = vec![NodeIndex::end(); graph.node_count()];
 
         let start_time = graph[start].time();
-<<<<<<< HEAD
-=======
-
-        depth_first_search(graph, Some(start), | event| {
->>>>>>> 611a133f
 
         depth_first_search(graph, Some(start), |event| {
             if let DfsEvent::TreeEdge(u, v) = event {
                 predecessor[v.index()] = u;
 
                 let timetable_node = &graph[v];
-<<<<<<< HEAD
                 if timetable_node.time() - start_time > 4 * (planned_arrival - start_time) + 60 {
                     return Control::Prune;
                 }
 
-=======
-                let current_time = timetable_node.time();
-                if current_time - start_time > 4 * (planned_arrival - start_time) + 60 {
-                        return Control::Prune
-                }
-                
->>>>>>> 611a133f
                 if graph[v].station_id() == destination_station_id {
                     // we found destination node -> use predecessor map to look-up edge path
                     // start at destination node (to) and "walk" back to start (from), collect all nodes in path vec and then reverse vec
